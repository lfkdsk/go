--- conflicted
+++ resolved
@@ -146,12 +146,7 @@
 	"func @\"\".int64tofloat64 (? int64) (? float64)\n" +
 	"func @\"\".uint64tofloat64 (? uint64) (? float64)\n" +
 	"func @\"\".complex128div (@\"\".num·2 complex128, @\"\".den·3 complex128) (@\"\".quo·1 complex128)\n" +
-<<<<<<< HEAD
-	"func @\"\".racefuncenter (? uintptr)\n" +
-	"func @\"\".racefuncenterfp (? *int32)\n" +
-=======
 	"func @\"\".racefuncenter (? uintptr \"unsafe-uintptr\")\n" +
->>>>>>> 7786f979
 	"func @\"\".racefuncexit ()\n" +
 	"func @\"\".raceread (? uintptr \"unsafe-uintptr\")\n" +
 	"func @\"\".racewrite (? uintptr \"unsafe-uintptr\")\n" +
